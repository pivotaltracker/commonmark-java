package org.commonmark.parser;

import java.io.IOException;
import java.io.Reader;
import org.commonmark.Extension;
import org.commonmark.internal.DocumentParser;
import org.commonmark.internal.InlineParserImpl;
import org.commonmark.node.Block;
import org.commonmark.node.Node;
import org.commonmark.parser.block.BlockParserFactory;
import org.commonmark.parser.delimiter.DelimiterProcessor;

import java.util.ArrayList;
import java.util.BitSet;
import java.util.List;
import java.util.Map;

/**
 * Parses input text to a tree of nodes.
 * <p>
 * Start with the {@link #builder} method, configure the parser and build it. Example:
 * <pre><code>
 * Parser parser = Parser.builder().build();
 * Node document = parser.parse("input text");
 * </code></pre>
 */
public class Parser {

    private final List<BlockParserFactory> blockParserFactories;
    private final Map<Character, DelimiterProcessor> delimiterProcessors;
    private final BitSet delimiterCharacters;
    private final BitSet specialCharacters;
    private final InlineParser inlineParser;
    private final List<PostProcessor> postProcessors;

    private Parser(Builder builder) {
        this.blockParserFactories = DocumentParser.calculateBlockParserFactories(builder.blockParserFactories, builder.allowedBlockTypes);
        this.delimiterProcessors = InlineParserImpl.calculateDelimiterProcessors(builder.delimiterProcessors);
        this.delimiterCharacters = InlineParserImpl.calculateDelimiterCharacters(delimiterProcessors.keySet());
        this.specialCharacters = InlineParserImpl.calculateSpecialCharacters(delimiterCharacters);
        this.inlineParser = builder.inlineParser;
        this.postProcessors = builder.postProcessors;
    }

    /**
     * Create a new builder for configuring a {@link Parser}.
     *
     * @return a builder
     */
    public static Builder builder() {
        return new Builder();
    }

    /**
     * Parse the specified input text into a tree of nodes.
     * <p>
     * Note that this method is thread-safe (a new parser state is used for each invocation).
     *
     * @param input the text to parse
     * @return the root node
     */
    public Node parse(String input) {
        InlineParser inlineParser = getInlineParser();
        DocumentParser documentParser = new DocumentParser(blockParserFactories, inlineParser);
        Node document = documentParser.parse(input);
        return postProcess(document);
    }

    /**
     * Parse the specified reader into a tree of nodes. The caller is responsible for closing the reader.
     * <p>
     * Note that this method is thread-safe (a new parser state is used for each invocation).
     *
     * @param input the reader to parse
     * @return the root node
     * @throws IOException when reading throws an exception
     */
    public Node parseReader(Reader input) throws IOException {
        InlineParser inlineParser = getInlineParser();
        DocumentParser documentParser = new DocumentParser(blockParserFactories, inlineParser);
        Node document = documentParser.parse(input);
        return postProcess(document);
    }

    private InlineParser getInlineParser() {
        if (this.inlineParser == null) {
            return new InlineParserImpl(specialCharacters, delimiterCharacters, delimiterProcessors);
        } else {
            return this.inlineParser;
        }
    }

    private Node postProcess(Node document) {
        for (PostProcessor postProcessor : postProcessors) {
            document = postProcessor.process(document);
        }
        return document;
    }

    /**
     * Builder for configuring a {@link Parser}.
     */
    public static class Builder {
        private final List<BlockParserFactory> blockParserFactories = new ArrayList<>();
        private final List<DelimiterProcessor> delimiterProcessors = new ArrayList<>();
        private final List<PostProcessor> postProcessors = new ArrayList<>();
<<<<<<< HEAD
        private InlineParser inlineParser = null;
=======
        private List<Class<? extends Block>> allowedBlockTypes = DocumentParser.getDefaultBlockParserTypes();
>>>>>>> 862aac5a

        /**
         * @return the configured {@link Parser}
         */
        public Parser build() {
            return new Parser(this);
        }

        /**
         * @param extensions extensions to use on this parser
         * @return {@code this}
         */
        public Builder extensions(Iterable<? extends Extension> extensions) {
            for (Extension extension : extensions) {
                if (extension instanceof ParserExtension) {
                    ParserExtension parserExtension = (ParserExtension) extension;
                    parserExtension.extend(this);
                }
            }
            return this;
        }

        /**
         * Describe the list of markdown features the parser will recognize and parse.
         *
         * By default, Commonmark will recognize and parse the following set of core markdown features:
         *
         * Heading (#) - Heading.class
         * HTML (<html></html>) - HtmlBlock.class
         * Horizontal Rule / Thematic Break (---) - ThematicBreak.class
         * Fenced Code Block (```) - FencedCodeBlock.class
         * Indented Code Block - IndentedCodeBlock.class
         * Block Quote (>) - BlockQuote.class
         * Ordered / Unordered List (>) - ListBlock.class
         *
         * To parse only a subset of the features listed above, pass a list of each feature's associated Node class.
         * E.g., to only parse Headings and Lists:
         * <pre>
         *     {@code
         *     Parser.builder().allowedBlockTypes(Heading.class, ListBlock.class);
         *     }
         * </pre>
         *
         * @param allowedBlockTypes A list of nodes the parser will parse.
         *                     If this list is empty, the parser will not recognize any Commonmark core markdown features.
         *
         * @return {@code this}
         */
        public Builder allowedBlockTypes(List<Class<? extends Block>> allowedBlockTypes) {
            this.allowedBlockTypes = allowedBlockTypes;
            return this;
        }

        /**
         * Adds a custom block parser factory.
         * <p>
         * Note that custom factories are applied <em>before</em> the built-in factories. This is so that
         * extensions can change how some syntax is parsed that would otherwise be handled by built-in factories.
         * "With great power comes great responsibility."
         *
         * @param blockParserFactory a block parser factory implementation
         * @return {@code this}
         */
        public Builder customBlockParserFactory(BlockParserFactory blockParserFactory) {
            blockParserFactories.add(blockParserFactory);
            return this;
        }

        public Builder customDelimiterProcessor(DelimiterProcessor delimiterProcessor) {
            delimiterProcessors.add(delimiterProcessor);
            return this;
        }

        public Builder postProcessor(PostProcessor postProcessor) {
            postProcessors.add(postProcessor);
            return this;
        }

        /**
         * Overrides the parser used for inline markdown processing.
         *
         * Provide an implementation of InlineParser to modify how the following are parsed:
         * bold (**)
         * italic (*)
         * strikethrough (~~)
         * backtick quote (`)
         * link ([title](http://))
         * image (![alt](http://))
         *
         * <p>
         * Note that if this method is not called or the inline parser is set to null, then the default
         * implementation will be used.
         *
         * @param parser an inline parser implementation
         * @return {@code this}
         */
        public Builder inlineParser(InlineParser parser) {
            this.inlineParser = parser;
            return this;
        }
    }

    /**
     * Extension for {@link Parser}.
     */
    public interface ParserExtension extends Extension {
        void extend(Builder parserBuilder);
    }
}<|MERGE_RESOLUTION|>--- conflicted
+++ resolved
@@ -104,11 +104,8 @@
         private final List<BlockParserFactory> blockParserFactories = new ArrayList<>();
         private final List<DelimiterProcessor> delimiterProcessors = new ArrayList<>();
         private final List<PostProcessor> postProcessors = new ArrayList<>();
-<<<<<<< HEAD
         private InlineParser inlineParser = null;
-=======
         private List<Class<? extends Block>> allowedBlockTypes = DocumentParser.getDefaultBlockParserTypes();
->>>>>>> 862aac5a
 
         /**
          * @return the configured {@link Parser}
